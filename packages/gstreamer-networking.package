# vi:si:et:sw=4:sts=4:ts=4:syntax=python:ft=python
# -*- Mode: Python -*-


class Package(package.Package):

    name = 'gstreamer-networking'
    shortdesc = 'GStreamer plugins for network protocols'
    url = "http://www.gstreamer.com"
<<<<<<< HEAD
    version = '2012.9'
    codename = 'Amazon'
=======
    version = '2012.10'
    codename = 'Brahmaputra'
>>>>>>> 63efb45d
    license = License.LGPL
    vendor = 'GStreamer Project'
    org = 'com.gstreamer'
    uuid = '2ffe6732-4565-411f-8281-e8f1a892f853'
    deps = ['gstreamer-core']

    files = ['libsoup:libs',
<<<<<<< HEAD
            'gst-plugins-base:net', 'gst-plugins-good:net', 'gst-plugins-ugly:net', 'gst-plugins-bad:net']
=======
            'gst-plugins-base:net', 'gst-plugins-good:net',
            'gst-plugins-ugly:net', 'gst-plugins-bad:net']
>>>>>>> 63efb45d
    files_devel = ['gst-plugins-base-static:net_devel',
            'gst-plugins-good-static:net_devel',
            'gst-plugins-ugly-static:net_devel',
            'gst-plugins-bad-static:net_devel',
<<<<<<< HEAD
            ]#'gst-rtsp-server:devel']
=======
            ]

    platform_files = {
        Platform.WINDOWS: [],
        Platform.DARWIN: ['gst-rtsp-server:libs:python'],
        Platform.LINUX: ['gst-rtsp-server:libs:python'],
        Platform.ANDROID: [],
        }

    platform_files_devel = {
        Platform.WINDOWS: [],
        Platform.DARWIN: ['gst-rtsp-server:devel'],
        Platform.LINUX: ['gst-rtsp-server:devel'],
        Platform.ANDROID: [],
        }
>>>>>>> 63efb45d

    def prepare(self):
        if self.config.target_platform != Platform.LINUX or \
           self.config.target_distro_version not in \
                [DistroVersion.DEBIAN_WHEEZY,
                 DistroVersion.UBUNTU_NATTY,
                 DistroVersion.UBUNTU_ONEIRIC,
                 DistroVersion.UBUNTU_PRECISE,
                 DistroVersion.FEDORA_16,
                 DistroVersion.FEDORA_17]:
            self.files += ['gmp:libs', 'gnutls:libs:libs_extra:lang',
                           'libtasn1:libs', 'nettle:libs',
                           'glib-networking', 'glib-networking-static'
                           ]
        elif self.config.target_platform == Platform.LINUX:
            self.sys_deps = {self.config.target_distro_version: ['glib-networking']}<|MERGE_RESOLUTION|>--- conflicted
+++ resolved
@@ -7,13 +7,8 @@
     name = 'gstreamer-networking'
     shortdesc = 'GStreamer plugins for network protocols'
     url = "http://www.gstreamer.com"
-<<<<<<< HEAD
-    version = '2012.9'
-    codename = 'Amazon'
-=======
     version = '2012.10'
     codename = 'Brahmaputra'
->>>>>>> 63efb45d
     license = License.LGPL
     vendor = 'GStreamer Project'
     org = 'com.gstreamer'
@@ -21,19 +16,12 @@
     deps = ['gstreamer-core']
 
     files = ['libsoup:libs',
-<<<<<<< HEAD
-            'gst-plugins-base:net', 'gst-plugins-good:net', 'gst-plugins-ugly:net', 'gst-plugins-bad:net']
-=======
             'gst-plugins-base:net', 'gst-plugins-good:net',
             'gst-plugins-ugly:net', 'gst-plugins-bad:net']
->>>>>>> 63efb45d
     files_devel = ['gst-plugins-base-static:net_devel',
             'gst-plugins-good-static:net_devel',
             'gst-plugins-ugly-static:net_devel',
             'gst-plugins-bad-static:net_devel',
-<<<<<<< HEAD
-            ]#'gst-rtsp-server:devel']
-=======
             ]
 
     platform_files = {
@@ -49,7 +37,6 @@
         Platform.LINUX: ['gst-rtsp-server:devel'],
         Platform.ANDROID: [],
         }
->>>>>>> 63efb45d
 
     def prepare(self):
         if self.config.target_platform != Platform.LINUX or \
